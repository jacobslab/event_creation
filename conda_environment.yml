--- conflicted
+++ resolved
@@ -30,9 +30,5 @@
   - pywavelets==0.5.1
   - tables==3.3.0
   - nibabel==2.1.0
-<<<<<<< HEAD
   - mne==0.15.0
-=======
-  - mne
-  - scikit-image
->>>>>>> 7342cf4a
+  - scikit-image