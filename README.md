# Submission Utility (event creation)

This repository contains python utilities for the submission of
data to centralized location, and the subsequent processing and QA of
the data.

The term "database" will be used throughout. Note that the "database" is
actually a collection of directories and is not a true database.


## Installation

After cloning the repository, execute the following two commands:
```
git submodule init
git submodule update
```
This will initialize and check out the neurorad submodule.

After installation, the necessary dependencies must be installed.
The easiest way to install the necessary python packages is with conda.

The file conda_environment.yml specifies the packages necessary for
execution. Create the new environment with
`conda env create -f conda_environment.yml` .

Note that this will create a new environment titled `event_creation`.

<<<<<<< HEAD
The only additional package necessary for execution not installed with the conda
environment file is ptsa: https://github.com/pennmem/ptsa_new


=======
>>>>>>> acb94906
## Use

There are four top-level executable scripts to use for the processing
of data:
 - **submit**: Submits source data to the database and performs processing,
   creating, for example, events or a montage file
 - **split**: GUI to split data or extract channel labels from a raw eeg
   file (creating a jacksheet)
 - **extract_raw**: GUI to extract sync pulses from a raw eeg recording.
   Can also be used to view single-channel data without splitting a file
 - **extract_split**: Same as extract_raw but works on already-split data

Each of these files activates the `event_creation` environment before
executing the appropriate python script.

The remainder of this documentation discusses only the `submit`
functionality and design.

Submission accepts a number of command-line options, viewable with
`./submit -h`. At present, these options are as follows:
```
usage: convenience.py [-h] [--debug] [--montage-only] [--change-experiment]
                      [--change-session] [--allow-convert] [--force-convert]
                      [--force-events] [--force-eeg] [--force-montage]
                      [--force-localization] [--force-dykstra]
                      [--clean-only] [--aggregate-only] [--do-compare]
                      [--json JSON_FILE] [--build-db DB_NAME] [--view-only]
                      [--show-plots] [--set-input INPUTS] [--path PATHS]
s
optional arguments:
  -h, --help           show this help message and exit
  --debug              Prints debug information to terminal during execution
  --montage-only       Imports a montage instead of importing
                       events
  --localization-only  Imports a localization instead of importing events
  --change-experiment  Signals that the name of the experiment changes on
                       import. Defaults to true for PS* behavioral
  --change-session     Signals that the session number changes on import
  --allow-convert      Attempt to convert events from matlab if standard
                       events creation fails
  --force-convert      ONLY attempt conversion of events from matlab and skips
                       standard import
  --force-events       Forces events creation even if no changes have occurred
  --force-eeg          Forces eeg splitting even if no changes have occurred
  --force-montage      Forces montage change even if no changes have occurred
  --force-localization Forces localization change even if no changes have occurred
                       (Note: will *NOT* rerun Dykstra correction)
  --force-dykstra      When re-running localization, also rerun Dykstra correction
  --clean-only         ONLY cleans the database. Removes empty folders and
                       folders without processed equivalent
  --aggregate-only     ONLY aggreate index files. Run if any paths have been
                       manually changed
  --do-compare         Compare created JSON events to MATLAB events and undo
                       import if they do mot match
  --json JSON_FILE     Imports all sessions from specified JSON file. Build
                       JSON file with option --build-db
  --build-db DB_NAME   Builds a JSON database which can later be imported.
                       Current options are "sharing" or "ram"
  --view-only          View information about already-submitted subjects
  --show-plots         Show plots of fit and residuals when aligning data (not
                       available when running with sudo)
  --set-input INPUTS   Set inputs for subsequent submission (KEY=VALUE). Will
                       not prompt for these inputs if provided. Available
                       options are: code, protocol, experiment, localization,
                       montage, original_experiment, session,
                       original_session, subject
  --path PATHS         Override the path set in config file (KEY=VALUE).
                       Available options are: events_root, rhino_root,
                       loc_db_root, db_root, data_root
```

The options `--set-input` and `--paths` accept arguments of the form
`KEY1=VALUE1:KEY2=VALUE2` such that one can set the path to rhino's root
and the path to the root of the database with:

`./submit --path rhino_root=/path/to/rhino:db_root=/path/to/db`


In the most basic use case, creation of events can be executed with just

`./submit`

(you will be prompted for the details of submission).

 Creation of a montage can be executed with

`./submit --montage`

#### Use cases for additional arguments:
- **`--debug`**: More verbose output. Useful when something goes wrong
- **`--change-session`**: Two very common uses are:
    - A session has been skipped, but should imported as subsequent sessions
    - A subject's montage has changed (e.g. R1001P -> R1001P_1).
       If sessions 0 and 1 were run under R1001P, and then a third session was
       run under R1001P_1, the "original session" of the new session would be
       0, while the "new session" would be 1
- **`--allow-convert`**: If events creation from source files fails, but matlab
    events exist, this flag will allow those events to be converted
    directly from python to json
- **`--force-*`**: If events creation code has changed, this will allow files
    to be re-processed, even if no changes have occurred in the source files
- **`--clean`**: If there are empty folders in the database due to deletions
    or processing failures, this will prune those directories
- **`--aggregate`**: If a processed directory has been deleted manually, this will
    force re-indexing such that `r1.json` (or the equivalent index) will be up
    to date
- **`--do-compare`**: If doing a mass-import, this should be enabled! It requires
    that the created JSON events match their matlab equivalent.
- **`--json <FILE>`**: Imports multiple subjects with specifications defined
    in a json file. Useful for mass imports (such as data sharing)
- **`--build-db <NAME>`**: Builds a json file which can subsequently be imported.
    The only (useful) currently-implemented name is `sharing`, which will generate a
    file with all sessions meant to be shared in the RAM Phase I Data sharing.
- **`--view`**: Useful if you want to know what sessions have been imported for a
     given subject
- **`--show-plots`**: If alignment fails, enable this option for a graphical view
     of the details of alignment. *NOTE: This cannot be run with "sudo", so
     a user-writable database location must be specified*
     - example: `./submit --show-plots --paths db_root='.'`
     - Note that this will **not** actually submit to the real database
- **`--set-input`**: If running a same or similar set of inputs, this can save time.
    Could also be useful  for automation, calling from crontabs, etc. Use syntax such as:
    - `./submit --set subject=R1001P:session=0:experiment=FR1`
- **`--paths`**: Useful for testing (export to non-official location), if rhino is mounted,
    or if creating a database for export


## Description of code

The execution of submission can be broken up into two parts
(***transferring*** and ***processing***), which in combination make up the process of
***submitting***.

Submission consists of the creation of a `TransferPipeline`
(`submission.pipelines.TransferPipeline`), which consists of a single `Transferer`,
and any number of `PipelineTask`s (which perform the processing). Pipeline tasks can
be marked as non-critical, in which case a failure is allowed. By default, however,
failure of an individual task rolls back the entire transfer process.

### Transferring

#### Transfer config files
At the heart of the transfer process are the transfer configuration files
(stored in `submission/transfer_inputs`). Following the definition of paths
and defaults at the top of the file, each config contains a list of files,
links, and directories that will be used in processing.

The following is a sample file definition, specifying the location of pyepl's
`session.log` file:
```
  - name: session_log
    << : *FILE
    groups: [ transfer, verbal ]
    origin_directory: *BEH_SESS_DIR
    origin_file: session.log
    destination: logs/session.log
```
File definitions can contain the following fields:
- **`name`**: A key by which a processing pipeline can refer to the transferred file
- **`type`**: Must be one of [file, link, directory]. This field is not set manually,
            but rather inherited from the default_file entry, via the \<\< yaml operator
- **`groups`**: Different experiments require that different files are transferred.
            The `groups` field allows this to happen. When creating events, each pipeline is
            put into the groups with its protocol name, experiment name, and experiment
            type. (e.g., a session of FR1 would automatically have groups `r1`, `FR` and `FR1`).
            Additional groups can also be assigned, such as `verbal` for pyepl tasks, or
            `system_#` specifying the RAM system number. A transferer must belong to all
            of a file's specified groups in order for it to transfer that file.
- **`origin_directory`**: Specifies the path to the directory containing the file(s) to
            transfer. The python formatting syntax can be used to insert variables into
            the path. ***NOTE**: wildcard expansion does NOT work here*.
- **`origin_file`**: Specifies the path to the file to be transferred relative to the
            origin directory. Again, python formatting can be used to substitute variables.
            Wildcard substitution (UNIX style) is acceptable in this field.
- **`destination`**: Specifies where the file should be transferred to, relative to the
            root of the *`current_source`* folder.

The following fields can also be specified, but are optional:
- **`multiple`**: Set to `True` if multiple files can be transferred. If specified, the
            `destination` field sets a directory rather than a filename, and files
            are transferred with their original name.
- **`required`**: Set to `False` if import of the file is optional for the current process
- **`checksum_contents`**: `True` by default. If `False`, only the filename will be checked
            when determining if changes have occurred. Useful for large files.
- **`files`**: Only for items of type `directory`. Specifies a list of the containing
            files which are to be transferred.

#### Transferer object and associated classes
Initialization of a file transfer begins with the creation of a `Transeferer`
(`submission.transferer.Transferer`), which accepts a transfer configuration
yaml file, a list of the groups that the transferer belongs to, the destination
where the transferer should place the files, and keyword arguments to replace
in the origin directories and filenames specified in yaml.

The `Transferer` initializes an instance of a `TransferConfig`
(`submission.transfer_config.TransferConfig`), representing the yaml file, which
in turn contains `TransferFile`s, representing each file to transfer.

When the transfer is initiated, the `Transferer` will copy each required item to
their destination directories, and will roll back the transfer entirely if it
fails at any point.

<<<<<<< HEAD
Functions that instantiate different types of Transferers are located in
 `submission.transferer` (`generate_ephys_transferer()`, `generate_montage_transferer()`,
=======
Functions that instantiate different types of Transferers are located in 
 `submission.transferer` (`generate_ephys_transferer()`, `generate_import_montage_transferer()`,
>>>>>>> acb94906
 `genereate_session_transferer()`)

### Processing

At the present time, there are two types of processing pipelines that have been
implemented: montage and events creation. Event creation can be further broken down
into "building" and "converting" events, each of which consist of an EEG Splitting
pipeline, and an Events Creation pipeline

#### Montage creation
Montage creation simply copies the information from the `loc_db` (localization database,
currently located in RAM_maint's home folder) into the submission database.

#### Building events
As EEG splitting and events creation are separable tasks, they are organized into
two separate pipelines which are run successively. These pipelines are instantiated
with functions in `subbmission.pipelines` (`build_split_pipeline()`, `build_events_pipeline()`).

Both pipelines start by determining the groups to which the transfer belongs
(`submission.pipelines.determine_groups()`), then proceeds with the creation
of the processed files.

##### EEG splitting
Splitting is initialized from the `SplitEEGTask` (`submission.tasks.SplitEEGTask`) object, which
instantiates an `EEGReader` (`readers.eeg_reader.EEGReader`) specific to the file format
that is being split (EDF, Nihon-Kohdon, HDF, and others).

The splitting task first groups simultaneous recordings (only applicable to Blackrock ns2 files),
then splits each of the files into the processed "noreref" directory.

**TODO:** ns[3-6] files are recorded at the same time as ns2 files, and contain micro recordings.
Some way of splitting these files and generating a secondary eegoffset field has to be created.

Finally, the splitting task creats a `sources.json` file, which lists the basename and
meta-information for each of the split files, so they can be later aligned with behavioral events.

##### Event creation
The `EventCreationTask` (`submission.tasks.EventCreationTask`) orchestrates the creation
and aligning of events. It performs any or all of the following steps:
- **parsing**: creates a child of `BaseLogParser` (`parsers.base_log_parser.BaseLogParser`), which
  parses the primary log file for the experiment and creates a set of `np.recarray` events

- **alignment**: creates an aligner which fills in the `eegoffset` field of the events. There is no
  common parent class for alignment, as the methods differed widely enough I found it difficult
  to find common code.

- **adding stim**: For System 2 and System 3, the aligner can add stimulation events to the recarray.
  In theory, adding stim has nothing to do with alignment and should be moved elsewhere. In practice,
  they use the same log file.

- **artifact detection**: *LTP only*

- **cleaning**: Performs any post-alignment removal or changing of events, if necessary

###### Parsing

The `BaseLogParser` defines the steps for parsing a log file. It defines a template for the fields
that are to be created in the record array (`_BASE_FIELDS`), as well as the fields relevant to
stimulation (`_STIM_FIELDS`). The parser functions by splitting the log file into units (lines
for epl, list elements for JSON) and determining a type for each log unit. Each type is then
mapped to a function that defines the corresponding event to be created for that unit.

For example, the `PSSys3LogParser` (which extends `BaseSys3LogParser`), registers the following
event creation handlers:

```
self._add_type_to_new_event(
    STIM=self._event_skip, # Skip because it is added later with alignment
    SHAM=self.event_default,
    PAUSED=self.event_paused,
)
```

`STIM` events are skipped entirely, as they are handled by the Aligner class (for aforementioned
bad reasons). `SHAM` events create a new event of type `SHAM` with no other modifications, and
`PAUSED` events call the event_paused() constructor:

```
def event_paused(self, event_json):
    if event_json['event_value'] == 'OFF':
        return False
    event = self.event_default(event_json)
    event.type = 'AD_CHECK'
    return event
```
`event_paused()` returns False to signal that the event should be skipped in the case that the
"pause" turned off (experiment is resumed), and otherwise returns the default event, but
modifies the event type to be `AD_CHECK`.

The file `parsers.base_log_parser` is heavily commented and will be of great use if extending
this functionality

###### Alignment
The `Aligner` set of classes add the eegoffset and eegfile fields to a set of record-array events.
While they share common outputs, the methods for alignment different widely enough that extracting common
functionality didn't seem worth it, so each file implements the call to `align()` separately.

The call to `align()` returns a new copy of the events with eegoffset and eegfile filled in.

All aligners rely on the `eeg_sources` file (created during eeg splitting) to determine the start
times of the files.

The code in `alignment.system2` and `alignment.system1` are well commented and can be refereced
if interested in the specifics of the alignment method. The following are a few notes on alignment
in each system

*System 1:*
* Alignment depends on the files `eeg_log` and `sync_pulses`, the former of which
    lists the times at which the sync pulse was sent on the laptop, and the latter is a list of
    the samples at which eeg pulses were extracted from the raw EEG file.
* To extract sync pulses, use the `pulse_extraction` tools.
* The general method is to find a "start window" and "end window" - periods of time at the start
    and end of the `eeg_log` that can be found (via diffs) in the `sync_pulses` file. Once those
    start and end windows are located, it fits a straight line between them. There is no real error
    checking for good alignment.
* **TODO**: The MATLAB aligntool had the ability to align multiple source files. This does not.

*System 2*:
* System 2 alignment is done with either `System2TaskAligner` (for most events) or
    `System2HostAligner` (for PS2(.1), because it doesn't use the task laptop
* The call to `align()` takes a `start_type`: events that occur before this type
    appears in the events file do not have to be aligned
* The `System2TaskAligner` gets coefficients between the task and host, and
    host and neuroport, then aligns from task to host.
* If `--show-plot` is specified, execution will pause until the plot of the fit is closed.

*System 3*:
* System 3 alignment reuses much of the code from system 2.

###### Adding stim
The System 2 and System 3 alignment can add stimulation into the events, as stim is specified
in the events on the host PC, not on the task laptop. As such, the regressions used
to calculate `eegoffset` must be applied backwards to find the appropriate `mstime` at which
stimulation took place.

The parameter `persistent_fields` specifies those fields in the recarray which persist across
stim events. For example, if stim occurs during a word, the stim event should still specify
that that word was onscreen.

###### Artifact detection
(Not covered in this document)

###### Cleaning
After events have been aligned, the parser can optionally implement a `clean_events()` function
which takes in the events, and returns a copy with some events modified. This can be useful
for post-hoc marking of, e.g., which words received stim.


#### Converting events
EEG and events creation are again broken into two pipelines, built with
`submission.pipelines.build_convert_eeg_pipeline` and `submission.pipelines.build_convert_events_pipeline`.

These pipelines read in the initial MATLAB events, then convert these events directly to
recarrays, using one of the classes in `parsers.mat_converter`.

### Comparing
If events are built from scratch and MATLAB events exist, the submission utility has the
ability to compare the existing MATLAB events to the recarray events that are generated.


The file `tests.test_event_creation` is terrible, and contains all of the exceptions that
were necessary to get the matlab events to agree with the recarray events. Most of these
are individual differences due to the reprocessing of data, or due to mistakes in the original
data.

## Additional notes

* Some reorganization of the files and directories into more sensible units would be nice. The
    directory `readers` should probably just be `eeg`, and `submission.convenience` should probably
    just be `submission.submission`.

* pulse_extraction and pulse_extraction_2 contain almost identical codebases, and should be
    combined into a single file. They differ in that one reads split eeg and one reads raw eeg.
* Additional command line options can be specified in `config.config.yml`
* The python `logging` class is at the root of the `loggers.logger`. It simply sets up defaults
    so that information will be printed in the right way, and will be logged to a rotating file
    in the `protocols` database
* There is an extra layer of abstraction in the input process through the file `submission.automation`.
    This file specifies the builders for different pipelines, and helps to keep track of errors
    and successes in the case in which multiple pipelines are created and processed at the same time.<|MERGE_RESOLUTION|>--- conflicted
+++ resolved
@@ -1,11 +1,11 @@
 # Submission Utility (event creation)
 
-This repository contains python utilities for the submission of
+This repository contains python utilities for the submission of 
 data to centralized location, and the subsequent processing and QA of
 the data.
 
 The term "database" will be used throughout. Note that the "database" is
-actually a collection of directories and is not a true database.
+actually a collection of directories and is not a true database. 
 
 
 ## Installation
@@ -20,38 +20,31 @@
 After installation, the necessary dependencies must be installed.
 The easiest way to install the necessary python packages is with conda.
 
-The file conda_environment.yml specifies the packages necessary for
+The file conda_environment.yml specifies the packages necessary for 
 execution. Create the new environment with
 `conda env create -f conda_environment.yml` .
 
-Note that this will create a new environment titled `event_creation`.
-
-<<<<<<< HEAD
-The only additional package necessary for execution not installed with the conda
-environment file is ptsa: https://github.com/pennmem/ptsa_new
-
-
-=======
->>>>>>> acb94906
+Note that this will create a new environment titled `event_creation`. 
+
 ## Use
 
-There are four top-level executable scripts to use for the processing
+There are four top-level executable scripts to use for the processing 
 of data:
- - **submit**: Submits source data to the database and performs processing,
+ - **submit**: Submits source data to the database and performs processing, 
    creating, for example, events or a montage file
  - **split**: GUI to split data or extract channel labels from a raw eeg
    file (creating a jacksheet)
- - **extract_raw**: GUI to extract sync pulses from a raw eeg recording.
+ - **extract_raw**: GUI to extract sync pulses from a raw eeg recording. 
    Can also be used to view single-channel data without splitting a file
  - **extract_split**: Same as extract_raw but works on already-split data
 
 Each of these files activates the `event_creation` environment before
 executing the appropriate python script.
 
-The remainder of this documentation discusses only the `submit`
+The remainder of this documentation discusses only the `submit` 
 functionality and design.
 
-Submission accepts a number of command-line options, viewable with
+Submission accepts a number of command-line options, viewable with 
 `./submit -h`. At present, these options are as follows:
 ```
 usage: convenience.py [-h] [--debug] [--montage-only] [--change-experiment]
@@ -61,7 +54,7 @@
                       [--clean-only] [--aggregate-only] [--do-compare]
                       [--json JSON_FILE] [--build-db DB_NAME] [--view-only]
                       [--show-plots] [--set-input INPUTS] [--path PATHS]
-s
+
 optional arguments:
   -h, --help           show this help message and exit
   --debug              Prints debug information to terminal during execution
@@ -104,20 +97,20 @@
                        loc_db_root, db_root, data_root
 ```
 
-The options `--set-input` and `--paths` accept arguments of the form
+The options `--set-input` and `--paths` accept arguments of the form 
 `KEY1=VALUE1:KEY2=VALUE2` such that one can set the path to rhino's root
 and the path to the root of the database with:
 
 `./submit --path rhino_root=/path/to/rhino:db_root=/path/to/db`
 
 
-In the most basic use case, creation of events can be executed with just
+In the most basic use case, creation of events can be executed with just 
 
 `./submit`
-
+ 
 (you will be prompted for the details of submission).
-
- Creation of a montage can be executed with
+ 
+ Creation of a montage can be executed with 
 
 `./submit --montage`
 
@@ -125,60 +118,60 @@
 - **`--debug`**: More verbose output. Useful when something goes wrong
 - **`--change-session`**: Two very common uses are:
     - A session has been skipped, but should imported as subsequent sessions
-    - A subject's montage has changed (e.g. R1001P -> R1001P_1).
+    - A subject's montage has changed (e.g. R1001P -> R1001P_1). 
        If sessions 0 and 1 were run under R1001P, and then a third session was
        run under R1001P_1, the "original session" of the new session would be
        0, while the "new session" would be 1
-- **`--allow-convert`**: If events creation from source files fails, but matlab
+- **`--allow-convert`**: If events creation from source files fails, but matlab 
     events exist, this flag will allow those events to be converted
     directly from python to json
 - **`--force-*`**: If events creation code has changed, this will allow files
     to be re-processed, even if no changes have occurred in the source files
-- **`--clean`**: If there are empty folders in the database due to deletions
+- **`--clean`**: If there are empty folders in the database due to deletions 
     or processing failures, this will prune those directories
 - **`--aggregate`**: If a processed directory has been deleted manually, this will
-    force re-indexing such that `r1.json` (or the equivalent index) will be up
-    to date
+    force re-indexing such that `r1.json` (or the equivalent index) will be up 
+    to date 
 - **`--do-compare`**: If doing a mass-import, this should be enabled! It requires
     that the created JSON events match their matlab equivalent.
 - **`--json <FILE>`**: Imports multiple subjects with specifications defined
     in a json file. Useful for mass imports (such as data sharing)
 - **`--build-db <NAME>`**: Builds a json file which can subsequently be imported.
-    The only (useful) currently-implemented name is `sharing`, which will generate a
+    The only (useful) currently-implemented name is `sharing`, which will generate a 
     file with all sessions meant to be shared in the RAM Phase I Data sharing.
-- **`--view`**: Useful if you want to know what sessions have been imported for a
+- **`--view`**: Useful if you want to know what sessions have been imported for a 
      given subject
-- **`--show-plots`**: If alignment fails, enable this option for a graphical view
-     of the details of alignment. *NOTE: This cannot be run with "sudo", so
+- **`--show-plots`**: If alignment fails, enable this option for a graphical view 
+     of the details of alignment. *NOTE: This cannot be run with "sudo", so 
      a user-writable database location must be specified*
      - example: `./submit --show-plots --paths db_root='.'`
      - Note that this will **not** actually submit to the real database
-- **`--set-input`**: If running a same or similar set of inputs, this can save time.
+- **`--set-input`**: If running a same or similar set of inputs, this can save time. 
     Could also be useful  for automation, calling from crontabs, etc. Use syntax such as:
     - `./submit --set subject=R1001P:session=0:experiment=FR1`
 - **`--paths`**: Useful for testing (export to non-official location), if rhino is mounted,
     or if creating a database for export
-
-
+    
+    
 ## Description of code
 
-The execution of submission can be broken up into two parts
-(***transferring*** and ***processing***), which in combination make up the process of
+The execution of submission can be broken up into two parts 
+(***transferring*** and ***processing***), which in combination make up the process of 
 ***submitting***.
 
-Submission consists of the creation of a `TransferPipeline`
-(`submission.pipelines.TransferPipeline`), which consists of a single `Transferer`,
-and any number of `PipelineTask`s (which perform the processing). Pipeline tasks can
+Submission consists of the creation of a `TransferPipeline` 
+(`submission.pipelines.TransferPipeline`), which consists of a single `Transferer`, 
+and any number of `PipelineTask`s (which perform the processing). Pipeline tasks can 
 be marked as non-critical, in which case a failure is allowed. By default, however,
 failure of an individual task rolls back the entire transfer process.
 
 ### Transferring
 
 #### Transfer config files
-At the heart of the transfer process are the transfer configuration files
+At the heart of the transfer process are the transfer configuration files 
 (stored in `submission/transfer_inputs`). Following the definition of paths
 and defaults at the top of the file, each config contains a list of files,
-links, and directories that will be used in processing.
+links, and directories that will be used in processing. 
 
 The following is a sample file definition, specifying the location of pyepl's
 `session.log` file:
@@ -194,24 +187,24 @@
 - **`name`**: A key by which a processing pipeline can refer to the transferred file
 - **`type`**: Must be one of [file, link, directory]. This field is not set manually,
             but rather inherited from the default_file entry, via the \<\< yaml operator
-- **`groups`**: Different experiments require that different files are transferred.
+- **`groups`**: Different experiments require that different files are transferred. 
             The `groups` field allows this to happen. When creating events, each pipeline is
-            put into the groups with its protocol name, experiment name, and experiment
+            put into the groups with its protocol name, experiment name, and experiment 
             type. (e.g., a session of FR1 would automatically have groups `r1`, `FR` and `FR1`).
-            Additional groups can also be assigned, such as `verbal` for pyepl tasks, or
+            Additional groups can also be assigned, such as `verbal` for pyepl tasks, or 
             `system_#` specifying the RAM system number. A transferer must belong to all
             of a file's specified groups in order for it to transfer that file.
 - **`origin_directory`**: Specifies the path to the directory containing the file(s) to
             transfer. The python formatting syntax can be used to insert variables into
-            the path. ***NOTE**: wildcard expansion does NOT work here*.
-- **`origin_file`**: Specifies the path to the file to be transferred relative to the
+            the path. ***NOTE**: wildcard expansion does NOT work here*. 
+- **`origin_file`**: Specifies the path to the file to be transferred relative to the 
             origin directory. Again, python formatting can be used to substitute variables.
             Wildcard substitution (UNIX style) is acceptable in this field.
-- **`destination`**: Specifies where the file should be transferred to, relative to the
+- **`destination`**: Specifies where the file should be transferred to, relative to the 
             root of the *`current_source`* folder.
-
+            
 The following fields can also be specified, but are optional:
-- **`multiple`**: Set to `True` if multiple files can be transferred. If specified, the
+- **`multiple`**: Set to `True` if multiple files can be transferred. If specified, the 
             `destination` field sets a directory rather than a filename, and files
             are transferred with their original name.
 - **`required`**: Set to `False` if import of the file is optional for the current process
@@ -221,42 +214,37 @@
             files which are to be transferred.
 
 #### Transferer object and associated classes
-Initialization of a file transfer begins with the creation of a `Transeferer`
+Initialization of a file transfer begins with the creation of a `Transeferer` 
 (`submission.transferer.Transferer`), which accepts a transfer configuration
 yaml file, a list of the groups that the transferer belongs to, the destination
-where the transferer should place the files, and keyword arguments to replace
+where the transferer should place the files, and keyword arguments to replace 
 in the origin directories and filenames specified in yaml.
 
-The `Transferer` initializes an instance of a `TransferConfig`
+The `Transferer` initializes an instance of a `TransferConfig` 
 (`submission.transfer_config.TransferConfig`), representing the yaml file, which
 in turn contains `TransferFile`s, representing each file to transfer.
 
-When the transfer is initiated, the `Transferer` will copy each required item to
+When the transfer is initiated, the `Transferer` will copy each required item to 
 their destination directories, and will roll back the transfer entirely if it
 fails at any point.
 
-<<<<<<< HEAD
-Functions that instantiate different types of Transferers are located in
- `submission.transferer` (`generate_ephys_transferer()`, `generate_montage_transferer()`,
-=======
 Functions that instantiate different types of Transferers are located in 
  `submission.transferer` (`generate_ephys_transferer()`, `generate_import_montage_transferer()`,
->>>>>>> acb94906
  `genereate_session_transferer()`)
 
 ### Processing
 
-At the present time, there are two types of processing pipelines that have been
+At the present time, there are two types of processing pipelines that have been 
 implemented: montage and events creation. Event creation can be further broken down
 into "building" and "converting" events, each of which consist of an EEG Splitting
 pipeline, and an Events Creation pipeline
 
 #### Montage creation
 Montage creation simply copies the information from the `loc_db` (localization database,
-currently located in RAM_maint's home folder) into the submission database.
+currently located in RAM_maint's home folder) into the submission database. 
 
 #### Building events
-As EEG splitting and events creation are separable tasks, they are organized into
+As EEG splitting and events creation are separable tasks, they are organized into 
 two separate pipelines which are run successively. These pipelines are instantiated
 with functions in `subbmission.pipelines` (`build_split_pipeline()`, `build_events_pipeline()`).
 
@@ -266,33 +254,33 @@
 
 ##### EEG splitting
 Splitting is initialized from the `SplitEEGTask` (`submission.tasks.SplitEEGTask`) object, which
-instantiates an `EEGReader` (`readers.eeg_reader.EEGReader`) specific to the file format
+instantiates an `EEGReader` (`readers.eeg_reader.EEGReader`) specific to the file format 
 that is being split (EDF, Nihon-Kohdon, HDF, and others).
 
 The splitting task first groups simultaneous recordings (only applicable to Blackrock ns2 files),
-then splits each of the files into the processed "noreref" directory.
+then splits each of the files into the processed "noreref" directory. 
 
 **TODO:** ns[3-6] files are recorded at the same time as ns2 files, and contain micro recordings.
 Some way of splitting these files and generating a secondary eegoffset field has to be created.
 
 Finally, the splitting task creats a `sources.json` file, which lists the basename and
-meta-information for each of the split files, so they can be later aligned with behavioral events.
+meta-information for each of the split files, so they can be later aligned with behavioral events. 
 
 ##### Event creation
 The `EventCreationTask` (`submission.tasks.EventCreationTask`) orchestrates the creation
 and aligning of events. It performs any or all of the following steps:
 - **parsing**: creates a child of `BaseLogParser` (`parsers.base_log_parser.BaseLogParser`), which
   parses the primary log file for the experiment and creates a set of `np.recarray` events
-
+  
 - **alignment**: creates an aligner which fills in the `eegoffset` field of the events. There is no
   common parent class for alignment, as the methods differed widely enough I found it difficult
   to find common code.
-
+  
 - **adding stim**: For System 2 and System 3, the aligner can add stimulation events to the recarray.
   In theory, adding stim has nothing to do with alignment and should be moved elsewhere. In practice,
   they use the same log file.
-
-- **artifact detection**: *LTP only*
+  
+- **artifact detection**: *LTP only* 
 
 - **cleaning**: Performs any post-alignment removal or changing of events, if necessary
 
@@ -301,7 +289,7 @@
 The `BaseLogParser` defines the steps for parsing a log file. It defines a template for the fields
 that are to be created in the record array (`_BASE_FIELDS`), as well as the fields relevant to
 stimulation (`_STIM_FIELDS`). The parser functions by splitting the log file into units (lines
-for epl, list elements for JSON) and determining a type for each log unit. Each type is then
+for epl, list elements for JSON) and determining a type for each log unit. Each type is then 
 mapped to a function that defines the corresponding event to be created for that unit.
 
 For example, the `PSSys3LogParser` (which extends `BaseSys3LogParser`), registers the following
@@ -315,7 +303,7 @@
 )
 ```
 
-`STIM` events are skipped entirely, as they are handled by the Aligner class (for aforementioned
+`STIM` events are skipped entirely, as they are handled by the Aligner class (for aforementioned 
 bad reasons). `SHAM` events create a new event of type `SHAM` with no other modifications, and
 `PAUSED` events call the event_paused() constructor:
 
@@ -328,10 +316,10 @@
     return event
 ```
 `event_paused()` returns False to signal that the event should be skipped in the case that the
-"pause" turned off (experiment is resumed), and otherwise returns the default event, but
+"pause" turned off (experiment is resumed), and otherwise returns the default event, but 
 modifies the event type to be `AD_CHECK`.
 
-The file `parsers.base_log_parser` is heavily commented and will be of great use if extending
+The file `parsers.base_log_parser` is heavily commented and will be of great use if extending 
 this functionality
 
 ###### Alignment
@@ -342,14 +330,14 @@
 The call to `align()` returns a new copy of the events with eegoffset and eegfile filled in.
 
 All aligners rely on the `eeg_sources` file (created during eeg splitting) to determine the start
-times of the files.
+times of the files. 
 
 The code in `alignment.system2` and `alignment.system1` are well commented and can be refereced
 if interested in the specifics of the alignment method. The following are a few notes on alignment
 in each system
 
-*System 1:*
-* Alignment depends on the files `eeg_log` and `sync_pulses`, the former of which
+*System 1:* 
+* Alignment depends on the files `eeg_log` and `sync_pulses`, the former of which 
     lists the times at which the sync pulse was sent on the laptop, and the latter is a list of
     the samples at which eeg pulses were extracted from the raw EEG file.
 * To extract sync pulses, use the `pulse_extraction` tools.
@@ -360,60 +348,60 @@
 * **TODO**: The MATLAB aligntool had the ability to align multiple source files. This does not.
 
 *System 2*:
-* System 2 alignment is done with either `System2TaskAligner` (for most events) or
+* System 2 alignment is done with either `System2TaskAligner` (for most events) or 
     `System2HostAligner` (for PS2(.1), because it doesn't use the task laptop
-* The call to `align()` takes a `start_type`: events that occur before this type
+* The call to `align()` takes a `start_type`: events that occur before this type 
     appears in the events file do not have to be aligned
-* The `System2TaskAligner` gets coefficients between the task and host, and
+* The `System2TaskAligner` gets coefficients between the task and host, and 
     host and neuroport, then aligns from task to host.
 * If `--show-plot` is specified, execution will pause until the plot of the fit is closed.
-
+     
 *System 3*:
-* System 3 alignment reuses much of the code from system 2.
+* System 3 alignment reuses much of the code from system 2. 
 
 ###### Adding stim
 The System 2 and System 3 alignment can add stimulation into the events, as stim is specified
 in the events on the host PC, not on the task laptop. As such, the regressions used
-to calculate `eegoffset` must be applied backwards to find the appropriate `mstime` at which
+to calculate `eegoffset` must be applied backwards to find the appropriate `mstime` at which 
 stimulation took place.
 
 The parameter `persistent_fields` specifies those fields in the recarray which persist across
 stim events. For example, if stim occurs during a word, the stim event should still specify
-that that word was onscreen.
+that that word was onscreen. 
 
 ###### Artifact detection
 (Not covered in this document)
 
 ###### Cleaning
 After events have been aligned, the parser can optionally implement a `clean_events()` function
-which takes in the events, and returns a copy with some events modified. This can be useful
+which takes in the events, and returns a copy with some events modified. This can be useful 
 for post-hoc marking of, e.g., which words received stim.
 
 
 #### Converting events
-EEG and events creation are again broken into two pipelines, built with
+EEG and events creation are again broken into two pipelines, built with 
 `submission.pipelines.build_convert_eeg_pipeline` and `submission.pipelines.build_convert_events_pipeline`.
 
-These pipelines read in the initial MATLAB events, then convert these events directly to
+These pipelines read in the initial MATLAB events, then convert these events directly to 
 recarrays, using one of the classes in `parsers.mat_converter`.
 
 ### Comparing
-If events are built from scratch and MATLAB events exist, the submission utility has the
+If events are built from scratch and MATLAB events exist, the submission utility has the 
 ability to compare the existing MATLAB events to the recarray events that are generated.
 
 
-The file `tests.test_event_creation` is terrible, and contains all of the exceptions that
-were necessary to get the matlab events to agree with the recarray events. Most of these
-are individual differences due to the reprocessing of data, or due to mistakes in the original
-data.
+The file `tests.test_event_creation` is terrible, and contains all of the exceptions that 
+were necessary to get the matlab events to agree with the recarray events. Most of these 
+are individual differences due to the reprocessing of data, or due to mistakes in the original 
+data. 
 
 ## Additional notes
 
 * Some reorganization of the files and directories into more sensible units would be nice. The
     directory `readers` should probably just be `eeg`, and `submission.convenience` should probably
     just be `submission.submission`.
-
-* pulse_extraction and pulse_extraction_2 contain almost identical codebases, and should be
+    
+* pulse_extraction and pulse_extraction_2 contain almost identical codebases, and should be 
     combined into a single file. They differ in that one reads split eeg and one reads raw eeg.
 * Additional command line options can be specified in `config.config.yml`
 * The python `logging` class is at the root of the `loggers.logger`. It simply sets up defaults
@@ -421,4 +409,5 @@
     in the `protocols` database
 * There is an extra layer of abstraction in the input process through the file `submission.automation`.
     This file specifies the builders for different pipelines, and helps to keep track of errors
-    and successes in the case in which multiple pipelines are created and processed at the same time.+    and successes in the case in which multiple pipelines are created and processed at the same time.
+  