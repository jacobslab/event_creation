--- conflicted
+++ resolved
@@ -254,25 +254,17 @@
 
     def contents_to_check(self):
         contents = []
-<<<<<<< HEAD
-        if not self._checksum_contents:
-            for filename in self.origin_paths:
-                contents.append(os.path.basename(filename))
-        else:
-            for filename in self.origin_paths:
-                if filename.endswith('.mff'):
-                    # JPazdera: Added this to condition to prevent .mff EEG packages from being opened as files
-                    contents.append(os.path.basename(filename))
-                else:
-=======
         if self.located:
             if not self._checksum_contents:
                 for filename in self.origin_paths:
                     contents.append(os.path.basename(filename))
             else:
                 for filename in self.origin_paths:
->>>>>>> 55dfdbbc
-                    contents.append(open(filename).read())
+                    # JPazdera: Added this condition to prevent .mff EEG packages from being opened as files
+                    if filename.endswith('.mff'):
+                        contents.append(os.path.basename(filename))
+                    else:
+                        contents.append(open(filename).read())
 
             for file in self.files.values():
                 contents.extend(file.contents_to_check())
