from .base_log_parser import BaseLogParser,BaseSys3_1LogParser,BaseSessionLogParser
from ..readers.eeg_reader import read_jacksheet
from .fr_sys3_log_parser import FRSys3LogParser
import pandas as pd
import json
from functools import wraps
from copy import deepcopy
import numpy as np
from ..quality import fr_tests
import os



def with_offset(event_handler):
    """
    Decorator for event handlers.
    @with_offset has the log parser set the eegoffset field of the event after the event handler is called.
    The behavior of this decorator is determined by the parser's implementation of the `set_offset` method.
    """

    @wraps(event_handler)
    def handle_and_add_offset(self,event_json):
        event = event_handler(self,event_json)
        if event is None:
            pass
        return self.set_offset(event,event_json)
    return handle_and_add_offset

class BaseHostPCLogParser(BaseSessionLogParser):
    """
    This class implements the basic logic for producing event structures from event_log.json files written by the
    host PC in system 3.1+

    In order to account for possible changes to the structure of RAMulator messages, particularly between experiments
    that use pyEPL and those using UnityEPL, this parser and parsers inheriting from it should depend as *little* as
    possible on the existence of particular fields.
    """

    ADD_STIM_EVENTS = False

    _MESSAGE_CLASS = 'StoreEventMessage'

    _STIM_FIELDS = (
        ('anode_label','','S64'),
        ('anode_number',-1,'int16'),
        ('cathode_label','','S64'),
        ('cathode_number',-1,'int16'),
        ('amplitude',    -1,'int16'),
        ('pulse_freq',   -1,'int16'),
        ('stim_duration',-1,'int16'),
        ('biomarker_value',-1.0,'float'),
        ('_remove',True,'bool'),
        )


    def __init__(self, protocol, subject, montage, experiment, session, files,
                 primary_log='event_log', allow_unparsed_events=False, include_stim_params=False):
        BaseSessionLogParser.__init__(self,protocol,subject,montage,experiment,session,files,
                                                  primary_log=primary_log,
                                                  allow_unparsed_events=allow_unparsed_events,
                                                  include_stim_params=include_stim_params)
        self._TYPE_FIELD = 'event_label'
        self._MSTIME_FIELD = 'orig_timestamp'

        self.files = files
        self._phase = ''

        self._biomarker_value = -1.0
        self._stim_params = {}
        self._set_experiment_config()
        self._jacksheet = read_jacksheet(files['electrode_config'][0])

    def _read_primary_log(self):
        """
        Overrides BaseSys3_1LogParser._read_primary_log
        :return: List of dicts, 1 per entry in the log
        """
        if isinstance(self._primary_log,(str,unicode)):

            with open(self._primary_log,'r') as primary_log:
                contents = pd.DataFrame.from_records(json.load(primary_log)['events']).dropna(subset=['msg_stub']).reset_index()
                messages = pd.DataFrame.from_records([msg.get('data',{}) for msg in contents.msg_stub])
                contents = pd.concat([contents,messages],
                                     axis=1)
                return [e.to_dict() for _, e in contents.iterrows()]
        elif isinstance(self._primary_log,list):
            all_contents = []
            for log in self._primary_log:
                with open(log,'r') as primary_log:
                    contents = pd.DataFrame.from_records(json.load(primary_log)['events'])
                    contents = pd.concat(
                        [contents, pd.DataFrame.from_records([msg.get('data', {}) for msg in contents.msg_stub])],
                        axis=1)
                all_contents.extend([e.to_dict() for _, e in contents.iterrows()])
            return all_contents

    def _set_experiment_config(self):
        config_file = (self.files['experiment_config'][0] if isinstance(self.files['experiment_config'],list)
                       else self.files['experiment_config'])
        with open(config_file,'r') as ecf:
            self._experiment_config = json.load(ecf)


    def parse(self):
        """
        BaseSys3_1LogParser has some extra logic to try different logs if the first fails; we don't want any of that.
        :return:
        """
        return BaseLogParser.parse(self)

    def set_offset(self, event,event_json):
        """
        Adds the recorded EEG offset to the event in question. `event` should be the event parsed from `event_json`
        :param event: Parsed event
        :param event_json: Unparsed event record
        :return:
        """

        event.eegoffset = event_json['offset']
        return event

    # I'm defining and adding a couple of event_type handlers here since their format is defined on the hostPC side, rather than
    # the task laptop side, and therefore their structure is independent of the task being run.

    def event_stim(self,event_json):
        event = self.event_default(event_json)
        event.type = 'STIM_ON'
        stim_params = event_json['msg_stub']['stim_channels']
        new_params = {}
        for i,stim_pair in enumerate(stim_params):
            new_pair_params = {}
            new_pair_params['anode_label'] = stim_pair.split('_')[0]
            new_pair_params['cathode_label'] = stim_pair.split('_')[1]
            new_pair_params['stim_duration'] = int(stim_params[stim_pair]['duration'])
            new_pair_params['amplitude'] = int(stim_params[stim_pair]['amplitude'])
            new_pair_params['pulse_freq'] = int(stim_params[stim_pair]['pulse_freq'])
            self.set_event_stim_params(event,self._jacksheet,index=i,**new_pair_params)
            new_params[stim_pair] = new_pair_params
        self._stim_params = new_params
        return event

    @with_offset
    def event_biomarker(self,event_json):
        event=self.event_default(event_json)
        self.set_event_stim_params(event,self._jacksheet,0,**event_json['msg_stub'])
        return event


class FRHostPCLogParser(BaseHostPCLogParser,FRSys3LogParser):

    _VALUE_FIELD = 'event_value'

    def __init__(self,protocol,subject,montage,experiment,session,files):
        FRSys3LogParser.__init__(self,protocol,subject,montage,experiment,session,files,primary_log='event_log')
        fields = self._fields
        BaseHostPCLogParser.__init__(self,protocol,subject,montage,experiment,session,files,allow_unparsed_events=True,
                                     include_stim_params=True)


        self._fields = fields
        self._add_type_to_new_event(
            STIM_ARTIFACT_DETECTION = self.event_default,
            INSTRUCT = self.event_default,
            COUNTDOWN = self.event_default,
            ENCODING = self.event_trial,
            RETRIEVAL = self.event_recall,
            WORD = self.event_word,
            DISTRACT = self.event_default,
            FEATURES = self._event_skip,
            WAITING = self._event_skip,
            STIM = self.event_stim,
            BIOMARKER = self._event_skip,
        )

        self._add_type_to_modify_events(
            RETRIEVAL = self.modify_recalls,
            BIOMARKER = self.modify_biomarker,
        )
        self._biomarker_value =-1
        self._stim_on = False
        self._list = -999
        self._phase = ''
        self._serialpos = 1
        self._wordpool = np.loadtxt(files['wordpool'],dtype=str)


    @property
    def stim_list(self):
        return self._phase in ('STIM','PS4')

    @with_offset
    def event_stim(self,event_json):
        event = super(FRHostPCLogParser, self).event_stim(event_json)
        if self._stim_on:
            event.stim_params['biomarker_value']=self._biomarker_value
        self._stim_on = True
        return event

    def event_biomarker(self,event_json):
        event = super(FRHostPCLogParser, self).event_biomarker(event_json)
        self._biomarker_value = event_json['msg_stub']['biomarker_value']
        self._stim_on = True
        return event


    @with_offset
    def event_default(self, event_json):
        event = FRSys3LogParser.event_default(self,event_json)
        event.list  = self._list
        event.phase = self._phase
        event.stim_list = self.stim_list
        if event_json[self._VALUE_FIELD]:
            event['type'] = '%s_START'%event['type']
        else:
            event['type'] = '%s_END'%event['type']
        return event

    @with_offset
    def event_word(self,event_json):
        event = self.event_default(event_json)
        event.serialpos = self._serialpos
        self._word = event_json[self._ITEM_FIELD]

        if event_json[self._VALUE_FIELD]:
            self._stim_on = False
            event.type='WORD'
        else:
            event.type='WORD_OFF'
            self._serialpos += 1
        self.apply_word(event)
        return event

    @with_offset
    def event_trial(self, event_json):
        self._phase = event_json[self._PHASE_TYPE_FIELD]
        if event_json[self._VALUE_FIELD]:

            if self._list == -999:
                self._list = -1
            else:
                self._list = int(event_json.get('current_trial',self._list))
            self._serialpos = 1
        event = self.event_default(event_json)
        return event

    @with_offset
    def event_recall(self,event_json):
        event = self.event_default(event_json)
        if event_json[self._VALUE_FIELD]:
            event.type='REC_START'
        else:
            if not event_json[self._VALUE_FIELD] and not event_json.get('current_trial'):
                if self._list == -1:
                    self._list = 1
                else:
                    self._list += 1
            event.type='REC_END'
        return event


    def modify_recalls(self, events):
        if events[-1].type=='REC_START':
            events= FRSys3LogParser.modify_recalls(self,events)
            if self._phase == 'STIM':
                events = self.modify_stim(events)
        return events


    def modify_stim(self,events):
        in_list = events.list==self._list
        list_stim_events = events[(events.type=='STIM_ON') & in_list]
        for duration in np.unique([x['stim_duration'] for x in self._stim_params.values()]):
            stim_off_events = deepcopy(list_stim_events)
            stim_off_events.mstime += duration
            stim_off_events.eegoffset += int(duration*self._experiment_config['global_settings']['sampling_rate']/1000.)
            stim_off_events.type='STIM_OFF'
            events = np.concatenate([events,stim_off_events])
        events.sort(order='mstime')
        return events

    def modify_biomarker(self,events):
        """
        Adds biomarker value to stim events

        Note that this method assumes that stim events are immediately followed by a biomarker event.
        :param events:
        :return:
        """
        last_word = events[events.type=='WORD'][-1]
        events_to_modify = events[events.mstime>=last_word.mstime]
        events_to_modify.stim_params['biomarker_value'] = self._biomarker_value
        self._biomarker_value = -1
        events[events.mstime>=last_word.mstime]= events_to_modify
        return events


class catFRHostPCLogParser(FRHostPCLogParser):

    _catFR_FIELDS = (
        ('category','X','S64'),
        ('category_num',-999,'int16')
    )

    _CATEGORY = 'category'
    _CATEGORY_NUM = 'category_num'

    _TESTS = FRHostPCLogParser._TESTS + [fr_tests.test_catfr_categories]


    def __init__(self,*args,**kwargs):
        super(catFRHostPCLogParser, self).__init__(*args,**kwargs)
        self._add_fields(*self._catFR_FIELDS)
        self._categories = np.unique([e[self._CATEGORY] for e in self._contents if self._CATEGORY in e])
        if os.path.splitext(self.files['wordpool'])[1]:
            self._wordpool = np.loadtxt(self.files['wordpool'],dtype=str)
        else:
            self._wordpool = np.loadtxt(self.files['wordpool'], dtype=[('category','|S256'),('item_name','|S256')])
            self._wordpool = self._wordpool['item_name']


    def event_word(self, event_json):
        event = super(catFRHostPCLogParser, self).event_word(event_json)
        event.category = event_json[self._CATEGORY]
        category_num = np.where(np.in1d(self._categories,event.category))
        if len(category_num):
            event.category_num=category_num[0][0]
        return event


    def clean_events(self, events):
        """
        Final processing of events
        Here we add categories and category numbers to all the non-ELI recalls
        :param events:
        :return:
        """
        events= super(catFRHostPCLogParser, self).clean_events(events).view(np.recarray)
        is_rec = (events.type == 'REC_WORD') & (events.intrusion != -1)
        rec_events = events[is_rec]
        categories = [events[(events.item_name==r['item_name']) & (events.type=='WORD')]['category'][0] for r in rec_events]
        category_nums = [events[events.item_name == r.item_name]['category_num'][0] for r in rec_events]
        rec_events['category']=categories
        rec_events['category_num']=category_nums
        events[is_rec] = rec_events
        return events


<<<<<<< HEAD
class PS5FRLogParser(FRHostPCLogParser):

    def event_stim(self,event_json):
        event_json[self._MSTIME_FIELD] *= 1e3
        return super(PS5FRLogParser, self).event_stim(event_json)


class PS5catFRLogParser(catFRHostPCLogParser):

    def event_stim(self,event_json):
        event_json[self._MSTIME_FIELD] *= 1e3
        return super(catFRHostPCLogParser, self).event_stim(event_json)
=======
class PSHostPCLogParser(BaseHostPCLogParser):

    _PS_STIM_PARAMS_FIELDS = (
        ('trigger_anode','X','S'),
        ('trigger_cathode','X','S'),
        ('anode','X','S',),
        ('cathode','X','S'),

    )
>>>>>>> d76c22cb
<|MERGE_RESOLUTION|>--- conflicted
+++ resolved
@@ -8,8 +8,6 @@
 import numpy as np
 from ..quality import fr_tests
 import os
-
-
 
 def with_offset(event_handler):
     """
@@ -345,7 +343,6 @@
         return events
 
 
-<<<<<<< HEAD
 class PS5FRLogParser(FRHostPCLogParser):
 
     def event_stim(self,event_json):
@@ -358,7 +355,8 @@
     def event_stim(self,event_json):
         event_json[self._MSTIME_FIELD] *= 1e3
         return super(catFRHostPCLogParser, self).event_stim(event_json)
-=======
+
+
 class PSHostPCLogParser(BaseHostPCLogParser):
 
     _PS_STIM_PARAMS_FIELDS = (
@@ -367,5 +365,4 @@
         ('anode','X','S',),
         ('cathode','X','S'),
 
-    )
->>>>>>> d76c22cb
+    )