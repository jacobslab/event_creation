import json
import os
import re
import shutil
import traceback

from . import fileutil
from .configuration import paths
from .events_tasks import SplitEEGTask, MatlabEEGConversionTask, MatlabEventConversionTask, \
                  EventCreationTask, CompareEventsTask, EventCombinationTask, \
                  MontageLinkerTask, RecognitionFlagTask
from .neurorad_tasks import (LoadVoxelCoordinatesTask, CorrectCoordinatesTask, CalculateTransformsTask,
                           AddContactLabelsTask, AddMNICoordinatesTask, WriteFinalLocalizationTask,
                             AddManualLocalizationsTask,CreateMontageTask,CreateDuralSurfaceTask,GetFsAverageCoordsTask)
from .parsers.base_log_parser import get_version_num
from .parsers.ltpfr2_log_parser import LTPFR2SessionLogParser
from .parsers.ltpfr_log_parser import LTPFRSessionLogParser
from .parsers.mat_converter import MathMatConverter
from .parsers.ps_log_parser import PS4Sys3LogParser
from .parsers.math_parser import MathLogParser
from .transfer_config import TransferConfig
from .tasks import ImportJsonMontageTask, CleanLeafTask
from .transferer import generate_ephys_transferer, generate_session_transferer, generate_localization_transferer,\
                       generate_import_montage_transferer, generate_create_montage_transferer,TransferError, TRANSFER_INPUTS, find_sync_file
from .log import logger

GROUPS = {
    'FR': ('verbal', 'stim'),
    'PAL': ('verbal', 'stim'),
    'catFR': ('verbal', 'stim'),
    'PS': ('stim',),
    'ltpFR': ('verbal',)
}

MATLAB_CONVERSION_TYPE = 'MATLAB_CONVERSION'
SOURCE_IMPORT_TYPE = 'IMPORT'

N_PS4_SESSIONS = 10


def determine_groups(protocol, subject, full_experiment, session, transfer_cfg_file, *args, **kwargs):
    groups = (protocol,)

    if 'PS4' in full_experiment:
        groups += ('PS4',)
        experiment = full_experiment.partition('_')[-1]
    else:
        experiment = full_experiment
    if protocol == 'r1' and experiment.endswith('5') and 'PS4' not in groups:
        groups += ('recog',)
    exp_type = re.sub(r'[^A-Za-z]', '', experiment)

    if exp_type in GROUPS:
        groups += GROUPS[exp_type]
    groups += (exp_type, experiment)

    groups += tuple(args)

    if protocol == 'r1' and 'system_1' not in groups and 'system_2' not in groups and 'system_3' not in groups:
        kwargs['original_session'] = session
        inputs = dict(protocol=protocol,
                      subject=subject,
                      code=subject,
                      session=session,
                      experiment=full_experiment,
                      **kwargs)
        inputs.update(**paths.options)

        systems = ('system_1', 'system_2', 'system_3_3', 'system_3_1', 'system_3_0')

        for sys in systems:
            try:
                logger.info("Checking if this system is {}".format(sys))
                transfer_cfg = TransferConfig(transfer_cfg_file, groups + (sys,), **inputs)
                transfer_cfg.locate_origin_files()

                missing_files = transfer_cfg.missing_required_files()

                if len(missing_files) > 0:
                    names = [missing_file.name for missing_file in missing_files]
                    logger.info("Determined due to missing files ({}) that this system is not {}".format(names, sys))
                    continue

                match = r1_system_match(full_experiment, transfer_cfg, sys)

                if match:
                    logger.info("Making a very educated guess that this system is {}".format(sys))
                    break
                else:
                    logger.info("Determined from log files that this system is not {}".format(sys))

            except Exception as e:
                logger.debug("This system is probably not {} due to error: {}".format(sys, e))
                continue
        else:
            logger.debug("System_# determination failed. I'm a failure. Nobody loves me.")
            logger.error("Could not determine system of r1 subject. Continuing as if system is {}"
                         ", but this will likely fail very soon!".format(sys))
        groups += (sys,)

        # FIXME: this is a dangerous way of determining stim experiments
        if experiment[-1] in ["3", "5", "6"]:
            groups += ("stim", )
    return groups


def r1_system_match(experiment, transfer_cfg, sys):
    """
    Determines whether the provided system_# matches the provided TransferConfig given the presence of system log files
    It is liberal with matching -- if it could possibly be that system, it returns True
    :param experiment:
    :param transfer_cfg:
    :param sys:
    :return:
    """
    session_log = transfer_cfg.get_file('session_log')
    eeg_log = transfer_cfg.get_file('eeg_log')
    if experiment.startswith('TH'):
        if eeg_log is not None:
            with open(eeg_log.origin_paths[0]) as eeg_file:
                if len(eeg_file.read().strip()) > 0:
                    logger.debug("This appears to be system_1 because the eeg_log is not empty")
                    return sys == 'system_1'
                else:
                    logger.debug("This appears to not be system_1 because the eeg_log is empty")
                    return sys != 'system_1'
        else:
            return sys != 'system_1'

    if session_log is not None:
        if len(session_log.origin_paths) > 0:
            try:
                version = get_version_num(session_log.origin_paths[0])
                logger.debug("The version number in session_log is {}".format(version))
                if version >= 3:
                    logger.debug("This appears to be system_3 due to version number")
                    return sys == 'system_3_0'
                elif version >= 2:
                    logger.debug("This appears to be system_2 due to version number")
                    return sys == 'system_2'
            except Exception as e:
                logger.debug("Error trying to get version number: {}".format(e))
                return sys == 'system_3_1'

    return True


class TransferPipeline(object):

    CURRENT_PROCESSED_DIRNAME = 'current_processed'
    INDEX_FILE = 'index.json'

    def __init__(self, transferer, *pipeline_tasks, **info):
        self.transferer = transferer
        self.pipeline_tasks = pipeline_tasks
        self.exports = {}
        self.destination_root = self.transferer.destination_root
        self.destination = os.path.join(self.destination_root, self.processed_label)
        self.current_dir = os.path.join(self.destination_root, self.CURRENT_PROCESSED_DIRNAME)
        if not os.path.exists(self.destination):
            fileutil.makedirs(self.destination)
        for task in self.pipeline_tasks:
            task.set_pipeline(self)
        self.log_filenames = [
            os.path.join(self.destination_root, 'log.txt'),
        ]
        self.stored_objects = {}
        self.output_files = {}
        self.output_info = info
        self.on_failure = lambda: CleanLeafTask(False).run([], self.destination)

    def previous_transfer_type(self):
        return self.transferer.previous_transfer_type()

    def current_transfer_type(self):
        return self.transferer.transfer_type

    def register_output(self, filename, label):
        self.output_files[label] = os.path.join(self.current_dir, filename)

    def register_info(self, info_key, info_value):
        self.output_info[info_key] = info_value

    def store_object(self, name, item):
        self.stored_objects[name] = item

    def retrieve_object(self, name):
        return self.stored_objects[name]

    @property
    def source_dir(self):
        return self.transferer.destination_labelled

    @property
    def source_label(self):
        return self.transferer.get_label()

    @property
    def processed_label(self):
        return '{}_processed'.format(self.transferer.label)

    def create_index(self):
        index = {}
        if len(self.output_files) > 0:
            index['files'] = {}
            for name, path in self.output_files.items():
                index['files'][name] = os.path.relpath( path, self.current_dir)
        if len(self.output_info) > 0:
            index['info'] = self.output_info
        if len(index) > 0:
            with fileutil.open_with_perms(os.path.join(self.current_dir, self.INDEX_FILE), 'w') as f:
                json.dump(index, f, indent=2, sort_keys=True)

    def _initialize(self, force=False):
        if not os.path.exists(self.destination):
            fileutil.makedirs(self.destination)
        logger.set_label('{} Transfer initialization'.format(self.current_transfer_type()))

        logger.info('Transfer pipeline to {} started'.format(self.destination_root))
        missing_files = self.transferer.missing_files()
        if missing_files:
            logger.warn("Missing files {}. "
                         "Deleting processed folder {}".format([f.name for f in missing_files], self.destination))
            shutil.rmtree(self.destination)
            raise TransferError('Missing file {}: '
                                           'expected in {}'.format(missing_files[0].name,
                                                                   missing_files[0].formatted_origin_dir))

        should_transfer = not self.transferer.matches_existing_checksum()
        if should_transfer:
            logger.info('No changes to transfer...')
            if not os.path.exists(self.current_dir):
                logger.info('{} does not exist! Continuing anyway!'.format(self.current_dir))
            elif force:
                logger.info('Forcing transfer to happen anyway')
            else:
                self.transferer.transfer_aborted = True
                logger.debug('Removing processed folder {}'.format(self.destination))
                logger.info('Transfer pipeline ended without transfer')
                try:
                    shutil.rmtree(self.destination)
                except OSError:
                    logger.warn('Could not remove destination {}'.format(self.destination))
                return False
        return True

    def _execute_tasks(self):
        logger.set_label('Transfer in progress')
        transferred_files = self.transferer.transfer_with_rollback()
        pipeline_task = None
        try:
            for i, pipeline_task in enumerate(self.pipeline_tasks):

                logger.info('Executing task {}: {}'.format(i+1, pipeline_task.name))
                logger.set_label(pipeline_task.name)
                pipeline_task.run(transferred_files, self.destination)
                logger.info('Task {} finished successfully'.format(pipeline_task.name))

            if os.path.islink(self.current_dir):
                os.unlink(self.current_dir)
            os.symlink(self.processed_label, self.current_dir)

        except Exception as e:
            logger.error('Task {} failed with message {}, Rolling back transfer'.format(pipeline_task.name if pipeline_task else
                                                                   'initialization', e))
            traceback.print_exc()

            self.transferer.remove_transferred_files()
            logger.debug('Transfer pipeline errored: {}'.format(e.message))
            logger.debug('Removing processed folder {}'.format(self.destination))
            if os.path.exists(self.destination):
                shutil.rmtree(self.destination)
            raise

    def run(self, force=False):
        try:
            if not self._initialize(force):
                self.on_failure()
                return
            self._execute_tasks()
            logger.info('Transfer pipeline ended normally')
            self.create_index()
        except Exception as e:
            self.on_failure()
            raise


def build_split_pipeline(subject, montage, experiment, session, protocol='r1', groups=tuple(), code=None,
                         original_session=None, new_experiment=None, **kwargs):
    logger.set_label("Building EEG Splitter")
    new_experiment = new_experiment if not new_experiment is None else experiment

    groups = determine_groups(protocol, code, experiment, original_session,
                              TRANSFER_INPUTS['ephys'], 'transfer', *groups, **kwargs)

    transferer = generate_ephys_transferer(subject, experiment, session, protocol, groups + ('transfer',),
                                           code=code,
                                           original_session=original_session,
                                           new_experiment=new_experiment,
                                           **kwargs)
    transferer.set_transfer_type(SOURCE_IMPORT_TYPE)
    task = SplitEEGTask(subject, montage, new_experiment, session, protocol, **kwargs)
    return TransferPipeline(transferer, task)


def build_convert_eeg_pipeline(subject, montage, experiment, session, protocol='r1', code=None,
                               original_session=None, new_experiment=None, **kwargs):
    logger.set_label("Building EEG Converter")
    new_experiment = new_experiment if not new_experiment is None else experiment
    if experiment[:-1] == 'catFR':
        experiment = 'CatFR'+experiment[-1]

    kwargs['groups'] = kwargs['groups'] + ('conversion',) if 'groups' in kwargs else ('conversion',)

    transferer = generate_ephys_transferer(subject, experiment, session, protocol,
                                           code=code,
                                           original_session=original_session, new_experiment=new_experiment, **kwargs)
    transferer.set_transfer_type(MATLAB_CONVERSION_TYPE)

    tasks = [MatlabEEGConversionTask(subject, experiment, original_session)]
    return TransferPipeline(transferer, *tasks)


def build_events_pipeline(subject, montage, experiment, session, do_math=True, protocol='r1', code=None,
                          groups=tuple(), do_compare=False, **kwargs):

    logger.set_label("Building Event Creator")

    original_session = kwargs['original_session'] if 'original_session' in kwargs else session
    code = code or subject

    try:
        kwargs['sync_folder'], kwargs['sync_filename'] = find_sync_file(code, experiment, original_session)
    except:
        logger.debug("Couldn't find sync pulses, which is fine unless this is system_1")

    groups = determine_groups(protocol, code, experiment, original_session,
                               TRANSFER_INPUTS['behavioral'], 'transfer', *groups, **kwargs)

    transferer = generate_session_transferer(subject, experiment, session, protocol, groups,
                                             code=code, **kwargs)
    transferer.set_transfer_type(SOURCE_IMPORT_TYPE)

    system = None
    if protocol == 'r1':
        system = [x for x in groups if 'system' in x][0]
        system = system.partition('_')[-1]
        tasks = [MontageLinkerTask(protocol, subject, montage, critical=('3' in system))]

        tasks.append(EventCreationTask(protocol, subject, montage, experiment, session, system, critical=('ps4' not in groups), **kwargs))
    elif protocol == 'ltp':
        if experiment == 'ltpFR':
            tasks = [EventCreationTask(protocol, subject, montage, experiment, session, False, parser_type=LTPFRSessionLogParser)]
        elif experiment == 'ltpFR2':
            tasks = [EventCreationTask(protocol, subject, montage, experiment, session, False, parser_type=LTPFR2SessionLogParser)]
        else:
            try:
                tasks = [EventCreationTask(protocol, subject, montage, experiment, session, False)]
            except KeyError:
                raise Exception('Unknown experiment %s under protocol \'ltp'%experiment)
    else:
        raise Exception('Unknown protocol %s' % protocol)

    other_events = ()

    if 'ps4' in groups:
        tasks.append(EventCreationTask(protocol, subject, montage, experiment, session, system,
                                       'ps4', parser_type=PS4Sys3LogParser, **kwargs))
        other_events += ('ps4',)

    if do_math:
        tasks.append(EventCreationTask(protocol, subject, montage, experiment, session, system,
                                       'math', critical=False, **kwargs))
        other_events += ('math',)

    if other_events:
        tasks.append(EventCombinationTask(('task',)+other_events, critical=False,))

    if 'recog' in groups:
        tasks.append(RecognitionFlagTask(critical=False))

    if do_compare:
        tasks.append(CompareEventsTask(subject, montage, experiment, session, protocol, code, original_session,
                                       match_field=kwargs['match_field'] if 'match_field' in kwargs else None))

    localization = montage.split('.')[0]
    montage_num = montage.split('.')[1]

    # Have to wait to aggregate index until after submission
    # tasks.append(IndexAggregatorTask())

    if protocol == 'ltp':
        info = dict(
            subject_alias=code,
            import_type='build',
            original_session=original_session
        )
    else:
        info = dict(
            localization=localization,
            montage=montage_num,
            subject_alias=code,
            import_type='build'
        )

    if original_session != session:
        info['original_session'] = original_session
    if 'new_experiment' in kwargs and kwargs['new_experiment'] != experiment:
        info['original_experiment'] = experiment

    return TransferPipeline(transferer, *tasks, **info)


def build_convert_events_pipeline(subject, montage, experiment, session, do_math=True, protocol='r1', code=None,
                                  original_session=None, new_experiment=None, **kwargs):

    logger.set_label("Building Event Converter")

    if experiment[:-1] == 'catFR':
        experiment = 'CatFR' + experiment[-1]
        new_experiment = 'catFR' + experiment[-1]

    if 'groups' in kwargs:
        no_group_kwargs = {k:v for k,v in kwargs.items() if k not in ('groups', )}
    else:
        no_group_kwargs = kwargs

    new_groups = determine_groups(protocol, code, experiment, original_session,
                                         TRANSFER_INPUTS['behavioral'], 'conversion', **no_group_kwargs)
    kwargs['groups'] = kwargs['groups'] + new_groups if 'groups' in kwargs else new_groups

    new_experiment = new_experiment if not new_experiment is None else experiment
    transferer = generate_session_transferer(subject, experiment, session, protocol,
                                             code=code, original_session=original_session,
                                             new_experiment=new_experiment, **kwargs)
    transferer.set_transfer_type(MATLAB_CONVERSION_TYPE)

    if protocol == 'r1':
        tasks = [MontageLinkerTask(protocol, subject, montage)]
    else:
        tasks = []

    tasks.append(MatlabEventConversionTask(protocol, subject, montage, new_experiment, session,
                                       original_session=original_session, **kwargs))

    if do_math:
        tasks.append(MatlabEventConversionTask(protocol, subject, montage, new_experiment, session,
                                               event_label='math', converter_type=MathMatConverter,
                                               original_session=original_session, critical=False, **kwargs ))
        tasks.append(EventCombinationTask(('task', 'math'), critical=False))

    localization = montage.split('.')[0]
    montage_num = montage.split('.')[1]
    # Have to wait to aggregate index until after submission
    #tasks.append(IndexAggregatorTask())
    if protocol == 'ltp':
        info = dict(
            subject_alias=code,
            import_type='conversion',
            original_session=original_session
        )
    else:
        info = dict(
            localization=localization,
            montage=montage_num,
            subject_alias=code,
            import_type='conversion'
        )
    if original_session != session:
        info['original_session'] = original_session
    if experiment != new_experiment:
        info['original_experiment'] = experiment

    return TransferPipeline(transferer, *tasks, **info)

<<<<<<< HEAD

def build_import_localization_pipeline(subject, protocol, localization, code, is_new,overwrite=False):
=======
def build_import_localization_pipeline(subject, protocol, localization, code, is_new,force_dykstra=False):
>>>>>>> 889630e9

    logger.set_label("Building Localization Creator")

    transferer = generate_localization_transferer(subject, protocol, localization, code, is_new)

    tasks = [
        LoadVoxelCoordinatesTask(subject, localization, is_new),
        CreateDuralSurfaceTask(subject,localization,True),
        CalculateTransformsTask(subject, localization,critical=True),
        CorrectCoordinatesTask(subject, localization,overwrite=force_dykstra,critical=True),
        GetFsAverageCoordsTask(subject,localization,critical=False),
        AddContactLabelsTask(subject, localization),
        AddMNICoordinatesTask(subject, localization,critical=False),
        AddManualLocalizationsTask(subject,localization,critical=False),
        WriteFinalLocalizationTask()

    ]

    return TransferPipeline(transferer, *tasks)


def build_import_montage_pipeline(subject, montage, protocol, code):
    transferer = generate_import_montage_transferer(subject, montage, protocol, code)

    tasks = [ImportJsonMontageTask(subject, montage)]
    return TransferPipeline(transferer, *tasks)


<<<<<<< HEAD
=======
def build_create_montage_pipeline(subject,montage,protocol, code):

    localization  = int(montage.split('.')[0])
    transferer = generate_create_montage_transferer(subject, montage, protocol, code)
    task = CreateMontageTask(subject,localization,montage)
    return TransferPipeline(transferer,task)


def test_split_sys3():
    pipeline = build_split_pipeline('R9999X', 0.0, 'FR1', 1, groups=('r1', 'transfer', 'system_3'), localization=0, montage_num=0)
    pipeline.run()

def test_create_sys3_events():
    pipeline = build_events_pipeline('R9999X', '0.0', 'FR1', 1, True, 'r1',
                                     new_experiment='FR1',
                                     localization=0, montage_num=0,
                                     code='R9999X',
                                     original_session=1, sync_folder='', sync_filename='')
    pipeline.run()

>>>>>>> 889630e9
if __name__ == '__main__':
    def test_split_sys3():
        pipeline = build_split_pipeline('R9999X', 0.0, 'FR1', 1, groups=('r1', 'transfer', 'system_3'), localization=0, montage_num=0)
        pipeline.run()

    def test_create_sys3_events():
        pipeline = build_events_pipeline('R9999X', '0.0', 'FR1', 1, True, 'r1',
                                         new_experiment='FR1',
                                         localization=0, montage_num=0,
                                         code='R9999X',
                                         original_session=1, sync_folder='', sync_filename='')
        pipeline.run()

    logger.set_stdout_level(0)
    test_split_sys3()
    test_create_sys3_events()<|MERGE_RESOLUTION|>--- conflicted
+++ resolved
@@ -37,7 +37,6 @@
 
 N_PS4_SESSIONS = 10
 
-
 def determine_groups(protocol, subject, full_experiment, session, transfer_cfg_file, *args, **kwargs):
     groups = (protocol,)
 
@@ -102,7 +101,6 @@
         if experiment[-1] in ["3", "5", "6"]:
             groups += ("stim", )
     return groups
-
 
 def r1_system_match(experiment, transfer_cfg, sys):
     """
@@ -227,7 +225,7 @@
                                                                    missing_files[0].formatted_origin_dir))
 
         should_transfer = not self.transferer.matches_existing_checksum()
-        if should_transfer:
+        if should_transfer != True:
             logger.info('No changes to transfer...')
             if not os.path.exists(self.current_dir):
                 logger.info('{} does not exist! Continuing anyway!'.format(self.current_dir))
@@ -473,12 +471,7 @@
 
     return TransferPipeline(transferer, *tasks, **info)
 
-<<<<<<< HEAD
-
-def build_import_localization_pipeline(subject, protocol, localization, code, is_new,overwrite=False):
-=======
 def build_import_localization_pipeline(subject, protocol, localization, code, is_new,force_dykstra=False):
->>>>>>> 889630e9
 
     logger.set_label("Building Localization Creator")
 
@@ -507,8 +500,6 @@
     return TransferPipeline(transferer, *tasks)
 
 
-<<<<<<< HEAD
-=======
 def build_create_montage_pipeline(subject,montage,protocol, code):
 
     localization  = int(montage.split('.')[0])
@@ -516,20 +507,6 @@
     task = CreateMontageTask(subject,localization,montage)
     return TransferPipeline(transferer,task)
 
-
-def test_split_sys3():
-    pipeline = build_split_pipeline('R9999X', 0.0, 'FR1', 1, groups=('r1', 'transfer', 'system_3'), localization=0, montage_num=0)
-    pipeline.run()
-
-def test_create_sys3_events():
-    pipeline = build_events_pipeline('R9999X', '0.0', 'FR1', 1, True, 'r1',
-                                     new_experiment='FR1',
-                                     localization=0, montage_num=0,
-                                     code='R9999X',
-                                     original_session=1, sync_folder='', sync_filename='')
-    pipeline.run()
-
->>>>>>> 889630e9
 if __name__ == '__main__':
     def test_split_sys3():
         pipeline = build_split_pipeline('R9999X', 0.0, 'FR1', 1, groups=('r1', 'transfer', 'system_3'), localization=0, montage_num=0)
