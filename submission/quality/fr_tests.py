--- conflicted
+++ resolved
@@ -80,9 +80,10 @@
         rec_start = events[(events.list==lst) & (events.type=='REC_START')]
         rec_end = events[(events.list==lst) & (events.type=='REC_END')]
         rec_words = events[(events.list==lst) & (events.type=='REC_WORD')]
-<<<<<<< HEAD
-        assert (rec_words.mstime>=rec_start.mstime).all(),'REC_WORD occurs before REC_START in list %s'%lst
-        assert (rec_words.mstime <= rec_end.mstime).all(), 'REC_WORD occurs after REC_END in list %s'%lst
+        if len(rec_start):
+            assert (rec_words.mstime>rec_start.mstime).all(),'REC_WORD occurs before REC_START in list %s'%lst
+        if len(rec_end):
+            assert (rec_words.mstime < rec_end.mstime).all(), 'REC_WORD occurs after REC_END in list %s'%lst
 
 def test_stim_on_position(events,files):
     """
@@ -101,13 +102,10 @@
                 config['experiment']['experiment_specific_data']['stim_channels'])
         except KeyError:
             return
-=======
-        if len(rec_start):
-            assert (rec_words.mstime>rec_start.mstime).all(),'REC_WORD occurs before REC_START in list %s'%lst
-        if len(rec_end):
-            assert (rec_words.mstime < rec_end.mstime).all(), 'REC_WORD occurs after REC_END in list %s'%lst
 
-
+        trial_0 = events[events.type=='TRIAL'][0]
+        n_early_stims = (stim_events.mstime<=trial_0.mstime).sum()
+        assert n_early_stims<= n_artifact_stims, '%s unexpected stim events before experiment begins'%(n_early_stims-n_artifact_stims)
 def test_rec_bracket(events,files):
     events =events.view(np.recarray)
     for lst in np.unique(events.list):
@@ -116,8 +114,13 @@
         rec_end = events[(events.list==lst) & (events.type=='REC_END')]
         assert rec_end.any(), 'No REC_END event for list %s'%lst
 
->>>>>>> 0b6bd5ae
 
-        trial_0 = events[events.type=='TRIAL'][0]
-        n_early_stims = (stim_events.mstime<=trial_0.mstime).sum()
-        assert n_early_stims<= n_artifact_stims, '%s unexpected stim events before experiment begins'%(n_early_stims-n_artifact_stims)+# def test_stim_on_position(events,files):
+#     """
+#     Asserts that all STIM_ON events are preceded by a TRIAL event
+#     :param events:
+#     :return:
+#     """
+#     stim_events = events[events.type=='STIM_ON']
+#     trial_0 = events[events.type=='TRIAL'][0]
+#     assert stim_events.mstime>trial_0.mstime, ''