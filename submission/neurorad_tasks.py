--- conflicted
+++ resolved
@@ -116,8 +116,10 @@
         self.read_jacksheet(files['jacksheet'])
         self.load_localization(files['localization'])
         self.build_contacts_dict(db_folder)
-        # self.build_pairs_dict(db_folder)
+        self.build_pairs_dict(db_folder)
         # raise NotImplementedError
+
+
 
     def read_jacksheet(self,jacksheet):
         nums_to_labels = {}
@@ -144,7 +146,6 @@
             contacts.update(
                 {x['name'].upper():x for x in leads[lead]['contacts']}
             )
-<<<<<<< HEAD
             types.update({x['name'].upper():leads[lead]['type'] for x in leads[lead]['contacts']})
 
         for contact in contacts.keys():
@@ -154,15 +155,6 @@
             else:
                 contacts[contact]['channel'] = self.labels_to_nums[contact]
                 contacts[contact]['type'] = types[contact]
-=======
-            types.update({x['name']:leads[lead]['type'] for x in leads[lead]['contacts']})
-        for label in self.labels_to_nums:
-            if label not in contacts:
-                logger.warn('Contact %s missing from localization.json'%label)
-            else:
-                contacts[label]['channel'] = self.labels_to_nums[label]
-                contacts[label]['type'] = types[label]
->>>>>>> 3e3570f7
         self.contacts_dict[self.subject] = {'contacts':contacts}
         self.create_file(os.path.join(db_folder,'contacts.json'),
                          json.dumps(self.contacts_dict,indent=2,sort_keys=True),'contacts',True)
